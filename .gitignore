--- conflicted
+++ resolved
@@ -44,9 +44,6 @@
 stock-server
 coverage
 /debug
-<<<<<<< HEAD
-node_modules
-=======
 
 # ============================================
 # Node.js / React / React Native
@@ -116,5 +113,4 @@
 *.tmp
 *.temp
 .tmp/
-.temp/
->>>>>>> 63f1e48c
+.temp/